--- conflicted
+++ resolved
@@ -25,11 +25,7 @@
 
     async def query_miner(self, axon: bt.axon, uid: int, syn: bt.Synapse) -> Tuple[int, bt.Synapse]:
         try:
-<<<<<<< HEAD
-            dendrite=bt.dendrite(wallet=self.wallet)
-=======
             dendrite = bt.dendrite(wallet=self.wallet)
->>>>>>> 02e2c3f9
             responses = await dendrite(
                 [axon],
                 syn,
