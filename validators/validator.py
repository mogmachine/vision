--- conflicted
+++ resolved
@@ -257,14 +257,8 @@
     wallet: bt.wallet,
     validators: Tuple[SegmentationValidator],
 ):
-<<<<<<< HEAD
     segmenting_vali: SegmentationValidator = validators[0]
     clip_vali: ClipValidator = validators[1]
-=======
-    steps_passed = 0
-    segmenting_vali: SegmentationValidator = validators
-    
->>>>>>> 6ed26103
     while True:
         try:
             hotkeys_to_uids = utils.get_hotkeys_to_uids(metagraph)
@@ -276,10 +270,7 @@
             available_uids = await get_available_uids(dendrite, metagraph)
 
 
-<<<<<<< HEAD
             ############ SCORING WITH THE CACHE ############
-=======
->>>>>>> 6ed26103
             images_with_labels, miners_and_image_b64_labels = await get_random_images(
                 uids=available_uids
             )
@@ -365,11 +356,7 @@
             )
 
             bt.logging.info("Bout to sleep for a bit, done scoring for now :)")
-<<<<<<< HEAD
             await asyncio.sleep(random.random() * 60)
-=======
-            await asyncio.sleep(random.random() * 120)
->>>>>>> 6ed26103
 
         except Exception as e:
             bt.logging.error(f"General exception: {e}\n{traceback.format_exc()}")
